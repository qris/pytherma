--- conflicted
+++ resolved
@@ -22,23 +22,15 @@
   - sudo apt install software-properties-common
   - sudo add-apt-repository -y ppa:deadsnakes/ppa
   - sudo apt update
-<<<<<<< HEAD
   # We need python3.8-distutils to avoid the error "ImportError: cannot import name 'dist'":
   # https://stackoverflow.com/a/62813917/648162
   - sudo apt -y install python3.6 python3.6-dev python3.7 python3.7-dev python3.8 python3.8-dev python3-pip python3.8-distutils
-=======
-  - sudo apt -y install python3.6 python3.7 python3.8 python3.8-distutils python3-pip
->>>>>>> 1812930b
   - python3.7 -m pip install pipenv
   - # sudo cat /var/log/apt-cacher-ng/apt-cacher.*
 
 script:
-<<<<<<< HEAD
-  # pipenv is having trouble finding the Python binary:
+  # pipenv is having trouble finding the Python binary in its non-standard location on Travis:
   - python3.7 `which pipenv` --python `which python3.7` install --dev
-=======
-  - python3.7 `which pipenv` install
->>>>>>> 1812930b
   - python3.7 `which pipenv` run tox
   - # ls -la ~/.cache/pip ~/acng.cache
 
